trigger:
- master

schedules:
- cron: '0 4 * * *'
  displayName: 'Daily build at midnight EDT'
  branches:
    include:
    - master
  always: true

pool:
  vmImage: '$(os.image)'

strategy:
  matrix:
    Windows-Python27:
      python.version.major: '2'
      python.version.minor: '7'
      os.image: 'windows-latest'
    Windows-Python35:
      python.version.major: '3'
      python.version.minor: '5'
      os.image: 'windows-latest'
    Windows-Python36:
      python.version.major: '3'
      python.version.minor: '6'
      os.image: 'windows-latest'
    Windows-Python37:
      python.version.major: '3'
      python.version.minor: '7'
      os.image: 'windows-latest'
    Windows-Python38:
      python.version.major: '3'
      python.version.minor: '8'
      os.image: 'windows-latest'
    MacOS-Python27:
      python.version.major: '2'
      python.version.minor: '7'
      os.image: 'macOS-latest'
    MacOS-Python35:
      python.version.major: '3'
      python.version.minor: '5'
      os.image: 'macOS-latest'
    MacOS-Python36:
      python.version.major: '3'
      python.version.minor: '6'
      os.image: 'macOS-latest'
    MacOS-Python37:
      python.version.major: '3'
      python.version.minor: '7'
      os.image: 'macOS-latest'
    MacOS-Python38:
      python.version.major: '3'
      python.version.minor: '8'
      os.image: 'macOS-latest'

steps:
- task: UsePythonVersion@0
  inputs:
    versionSpec: '$(python.version.major).$(python.version.minor)'
  displayName: 'Use Python $(python.version.major).$(python.version.minor)'

- script: |
    python -m pip install --upgrade pip setuptools
  displayName: 'Upgrade pip and setuptools'

- powershell: |
<<<<<<< HEAD
    $mirror = "https://download.lfd.uci.edu/pythonlibs/q4hpdf1k"
    $wheel = "bsddb3-6.2.6-cp3$(python.version.minor)-cp3$(python.version.minor)m-win_amd64.whl"
    Invoke-WebRequest -Uri "$mirror/$wheel" -OutFile "$(Agent.TempDirectory)\$wheel"
    pip install "$(Agent.TempDirectory)\$wheel"
  condition: and(eq(variables['python.version.major'], '3'), eq(variables['os.image'], 'windows-latest'), ne(variables['python.version.minor'], '8'))
  displayName: 'Install bsddb3 wheel (!3.8)'

- powershell: |
    $mirror = "https://download.lfd.uci.edu/pythonlibs/q4hpdf1k"
    $wheel = "bsddb3-6.2.6-cp3$(python.version.minor)-cp3$(python.version.minor)-win_amd64.whl"
    Invoke-WebRequest -Uri "$mirror/$wheel" -OutFile "$(Agent.TempDirectory)\$wheel"
    pip install "$(Agent.TempDirectory)\$wheel"
  condition: and(eq(variables['python.version.major'], '3'), eq(variables['os.image'], 'windows-latest'), eq(variables['python.version.minor'], '8'))
  displayName: 'Install bsddb3 wheel (3.8)'
=======
    $mirror = "https://download.lfd.uci.edu/pythonlibs/s2jqpv5t/cp3$(python.version.minor)"
    $wheel = "bsddb3-6.2.6-cp3$(python.version.minor)-cp3$(python.version.minor)m-win_amd64.whl"
    Invoke-WebRequest -Uri "$mirror/$wheel" -OutFile "$(Agent.TempDirectory)\$wheel"
    pip install "$(Agent.TempDirectory)\$wheel"
  condition: and(eq(variables['python.version.major'], '3'), eq(variables['os.image'], 'windows-latest'), eq(variables['python.version.minor'], '5'))
  displayName: 'Install bsddb3 wheel (3.5)'

- powershell: |
    $mirror = "https://download.lfd.uci.edu/pythonlibs/s2jqpv5t"
    $wheel = "bsddb3-6.2.7-cp3$(python.version.minor)-cp3$(python.version.minor)m-win_amd64.whl"
    Invoke-WebRequest -Uri "$mirror/$wheel" -OutFile "$(Agent.TempDirectory)\$wheel"
    pip install "$(Agent.TempDirectory)\$wheel"
  condition: and(eq(variables['python.version.major'], '3'), eq(variables['os.image'], 'windows-latest'), ge(variables['python.version.minor'], '6'))
  displayName: 'Install bsddb3 wheel (3.6+)'
>>>>>>> 20043534

- script: |
    brew install berkeley-db4
  condition: eq(variables['os.image'], 'macOS-latest')
  displayName: 'Install bsddb3 dependencies'

- script: |
    pip install -r requirements-dev.pip
    pip install .
  displayName: 'Install dependencies'

- script: |
    nose2
  displayName: 'Run tests'<|MERGE_RESOLUTION|>--- conflicted
+++ resolved
@@ -66,22 +66,6 @@
   displayName: 'Upgrade pip and setuptools'
 
 - powershell: |
-<<<<<<< HEAD
-    $mirror = "https://download.lfd.uci.edu/pythonlibs/q4hpdf1k"
-    $wheel = "bsddb3-6.2.6-cp3$(python.version.minor)-cp3$(python.version.minor)m-win_amd64.whl"
-    Invoke-WebRequest -Uri "$mirror/$wheel" -OutFile "$(Agent.TempDirectory)\$wheel"
-    pip install "$(Agent.TempDirectory)\$wheel"
-  condition: and(eq(variables['python.version.major'], '3'), eq(variables['os.image'], 'windows-latest'), ne(variables['python.version.minor'], '8'))
-  displayName: 'Install bsddb3 wheel (!3.8)'
-
-- powershell: |
-    $mirror = "https://download.lfd.uci.edu/pythonlibs/q4hpdf1k"
-    $wheel = "bsddb3-6.2.6-cp3$(python.version.minor)-cp3$(python.version.minor)-win_amd64.whl"
-    Invoke-WebRequest -Uri "$mirror/$wheel" -OutFile "$(Agent.TempDirectory)\$wheel"
-    pip install "$(Agent.TempDirectory)\$wheel"
-  condition: and(eq(variables['python.version.major'], '3'), eq(variables['os.image'], 'windows-latest'), eq(variables['python.version.minor'], '8'))
-  displayName: 'Install bsddb3 wheel (3.8)'
-=======
     $mirror = "https://download.lfd.uci.edu/pythonlibs/s2jqpv5t/cp3$(python.version.minor)"
     $wheel = "bsddb3-6.2.6-cp3$(python.version.minor)-cp3$(python.version.minor)m-win_amd64.whl"
     Invoke-WebRequest -Uri "$mirror/$wheel" -OutFile "$(Agent.TempDirectory)\$wheel"
@@ -96,7 +80,6 @@
     pip install "$(Agent.TempDirectory)\$wheel"
   condition: and(eq(variables['python.version.major'], '3'), eq(variables['os.image'], 'windows-latest'), ge(variables['python.version.minor'], '6'))
   displayName: 'Install bsddb3 wheel (3.6+)'
->>>>>>> 20043534
 
 - script: |
     brew install berkeley-db4
